--- conflicted
+++ resolved
@@ -27,51 +27,32 @@
     "test:performance": "./scripts/test-build.sh"
   },
   "dependencies": {
-<<<<<<< HEAD
     "@aws-sdk/client-s3": "^3.798.0",
     "@strapi/plugin-cloud": "^5.15.0",
     "@strapi/plugin-users-permissions": "^5.15.0",
-    "@strapi/provider-email-nodemailer": "^5.12.6",
-    "@strapi/provider-upload-aws-s3": "^5.12.0",
+    "@strapi/provider-email-nodemailer": "^5.15.0",
+    "@strapi/provider-upload-aws-s3": "^5.15.0",
     "@strapi/strapi": "^5.15.0",
+    "@strapi/utils": "^5.15.0",
     "@swc/core": "^1.7.26",
     "@xmldom/xmldom": "^0.9.8",
-    "axios": "^1.8.4",
-    "node-cron": "^4.1.0",
-    "pg": "^8.13.1",
-=======
-    "@strapi/plugin-cloud": "5.14.0",
-    "@strapi/plugin-users-permissions": "5.14.0",
-    "@strapi/provider-email-nodemailer": "^5.14.0",
-    "@strapi/provider-upload-aws-s3": "^5.14.0",
-    "@strapi/strapi": "5.14.0",
-    "@strapi/utils": "5.14.0",
-    "@swc/core": "^1.7.26",
     "ajv": "^8.17.1",
     "axios": "^1.8.4",
     "express-rate-limit": "^7.5.0",
     "ioredis": "^5.6.1",
-    "node-cron": "^3.0.3",
+    "node-cron": "^4.1.0",
     "pg": "^8.16.0",
->>>>>>> 2080fb63
     "playwright": "^1.51.1",
     "rate-limit-redis": "^4.2.1",
     "react": "^18.0.0",
     "react-dom": "^18.0.0",
-<<<<<<< HEAD
     "react-is": "^18.3.1",
     "react-router-dom": "^6.30.1",
+    "sharp": "^0.34.2",
     "strapi-v5-plugin-populate-deep": "^4.0.5",
     "stripe": "^18.2.1",
     "styled-components": "^6.1.18",
     "xml2js": "^0.6.2"
-=======
-    "react-router-dom": "^6.0.0",
-    "sharp": "^0.34.2",
-    "strapi-plugin-populate-deep": "^3.0.1",
-    "stripe": "^17.5.0",
-    "styled-components": "^6.0.0"
->>>>>>> 2080fb63
   },
   "author": {
     "name": "A Strapi developer"
@@ -85,7 +66,7 @@
   },
   "license": "MIT",
   "devDependencies": {
-    "@strapi/typescript-utils": "5.14.0",
+    "@strapi/typescript-utils": "^5.15.0",
     "@types/node": "^20.17.9",
     "@types/pg": "^8.15.2",
     "@types/stripe": "^8.0.417",
