--- conflicted
+++ resolved
@@ -1,81 +1,3 @@
-<<<<<<< HEAD
-name: Deploy Strapi to VPS
-
-on:
-  push:
-    branches:
-      - master
-
-jobs:
-  build:
-    runs-on: ubuntu-latest
-    steps:
-      - name: Checkout repository
-        uses: actions/checkout@v3
-
-      - name: Set up Node.js
-        uses: actions/setup-node@v3
-        with:
-          node-version: 23.6.1 # Node.js version
-          cache: 'npm'
-
-      - name: Install dependencies
-        run: npm install --omit=dev
-
-      - name: Build Strapi
-        run: npm run build
-
-      - name: Upload build artifact
-        uses: actions/upload-artifact@v4  # Updated to v4
-        with:
-          name: strapi-build
-          path: build
-
-  deploy:
-    runs-on: ubuntu-latest
-    needs: build
-    steps:
-      - name: Checkout repository
-        uses: actions/checkout@v3
-
-      - name: Download build artifact
-        uses: actions/download-artifact@v4  # Updated to v4
-        with:
-          name: strapi-build
-          path: ./build
-
-      - name: Deploy to VPS
-        uses: appleboy/ssh-action@v0.1.10
-        with:
-          host: ${{ secrets.VPS_HOST }}
-          username: ${{ secrets.VPS_USER }}
-          key: ${{ secrets.SSH_PRIVATE_KEY }}
-          port: 22
-          script: |
-            cd /home/ubuntu/strapi-server1
-
-            # Fetch latest changes
-            git fetch origin master
-            LOCAL=$(git rev-parse @)
-            REMOTE=$(git rev-parse @{u})
-
-            if [ "$LOCAL" != "$REMOTE" ]; then
-              echo "New changes detected. Pulling latest code..."
-              git pull origin master
-
-              # Install dependencies
-              npm install --omit=dev
-
-              # Copy the build files from the downloaded artifact
-              cp -r /github/workspace/build/* /home/ubuntu/strapi-server1
-
-              # Restart Strapi with PM2
-              pm2 restart strapi
-              echo "Strapi restarted successfully!"
-            else
-              echo "No changes detected, skipping deployment."
-            fi
-=======
 name: Deploy Strapi to VPS
 
 on:
@@ -226,5 +148,4 @@
             echo "Performing health check..."
             sleep 10  # Wait for service to start
             curl -f http://localhost:1337/api/health || echo "Health check failed"
-            pm2 status
->>>>>>> 2080fb63
+            pm2 status