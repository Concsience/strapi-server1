module.exports = [
<<<<<<< HEAD
  'strapi::logger',
  'strapi::errors',
  {
    name: 'strapi::security',
    config: {
      contentSecurityPolicy: {
        useDefaults: true,
        directives: {
          'connect-src': ["'self'", 'https:'],
          'img-src': ["'self'", 'data:', 'blob:', process.env.STRAPI_UPLOAD_BASE_URL],
          'media-src': ["'self'", 'data:', 'blob:', process.env.STRAPI_UPLOAD_BASE_URL],
          upgradeInsecureRequests: null,
        },
      },
    },
  },
  'strapi::cors',
  'strapi::poweredBy',
  'strapi::query',
  'strapi::body',
  'strapi::session',
  'strapi::favicon',
  'strapi::public',
=======
  "strapi::logger",
  "strapi::errors",
  "strapi::security",
  "strapi::cors",
  "strapi::poweredBy",
  "strapi::query",
  {
    name: "strapi::body",
    config: {
      enable: true,
      multipart: true,
      formidable: true,
      includeUnparsed: true,
    },
  },
  "strapi::session",
  "strapi::favicon",
  "strapi::public",
>>>>>>> 16c451a4
];<|MERGE_RESOLUTION|>--- conflicted
+++ resolved
@@ -1,9 +1,8 @@
 module.exports = [
-<<<<<<< HEAD
-  'strapi::logger',
-  'strapi::errors',
+  "strapi::logger",
+  "strapi::errors",
   {
-    name: 'strapi::security',
+    name: "strapi::security",
     config: {
       contentSecurityPolicy: {
         useDefaults: true,
@@ -16,17 +15,6 @@
       },
     },
   },
-  'strapi::cors',
-  'strapi::poweredBy',
-  'strapi::query',
-  'strapi::body',
-  'strapi::session',
-  'strapi::favicon',
-  'strapi::public',
-=======
-  "strapi::logger",
-  "strapi::errors",
-  "strapi::security",
   "strapi::cors",
   "strapi::poweredBy",
   "strapi::query",
@@ -42,5 +30,4 @@
   "strapi::session",
   "strapi::favicon",
   "strapi::public",
->>>>>>> 16c451a4
 ];