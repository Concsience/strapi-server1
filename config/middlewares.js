module.exports = [
<<<<<<< HEAD
  'strapi::logger',
  {
    name: 'global::requestLogger',
    config: {
      enabled: true,
      monitoring: {
        logHits: true,
        logMisses: true,
      }
    }
  },
  'strapi::errors',
  {
    name: 'strapi::security',
=======
  "strapi::logger",
  "strapi::errors",
  {
    name: "strapi::security",
>>>>>>> e1ec2915
    config: {
      contentSecurityPolicy: {
        useDefaults: true,
        directives: {
          'connect-src': ["'self'", 'https:'],
<<<<<<< HEAD
          'img-src': ["'self'", 'data:', 'blob:', 'dl.airtable.com', 'image-artedusa.s3.rbx.io.cloud.ovh.net'],
          'media-src': ["'self'", 'data:', 'blob:', 'dl.airtable.com', 'image-artedusa.s3.rbx.io.cloud.ovh.net'],
=======
          'img-src': ["'self'", 'data:', 'blob:', process.env.STRAPI_UPLOAD_BASE_URL],
          'media-src': ["'self'", 'data:', 'blob:', process.env.STRAPI_UPLOAD_BASE_URL],
>>>>>>> e1ec2915
          upgradeInsecureRequests: null,
        },
      },
    },
  },
<<<<<<< HEAD
  {
    name: 'strapi::cors',
    config: {
      enabled: true,
      headers: '*',
      origin: ['http://localhost:3000', 'http://localhost:1337', 'https://artedusa.com', 'https://staging-strapi.artedusa.com'],
    }
  },
  'strapi::poweredBy',
  {
    name: 'global::compression',
    config: {
      enabled: true,
      compressionOptions: {
        threshold: 1024, // Only compress responses larger than 1KB
      }
    }
  },
  'strapi::query',
  {
    name: 'global::rateLimiter',
    config: {
      enabled: true,
      max: 100, // 100 requests
      window: 60000, // per minute
      whitelist: [
        '/api/auth/.*',
        '/_health',
        '/admin/.*'
      ]
    }
  },
  'strapi::body',
  'strapi::session',
  'strapi::favicon',
  'strapi::public',
  {
    name: 'global::apiCache',
    config: {
      enabled: true,
      ttl: 3600, // 1 hour default
      excludePaths: [
        '/api/auth/.*',
        '/api/orders/.*',
        '/api/cart.*',
        '/api/stripe/.*',
        '/admin/.*'
      ],
      models: {
        'api::artists-work': { ttl: 1800 }, // 30 minutes
        'api::artist': { ttl: 3600 }, // 1 hour
        'api::paper-type': { ttl: 86400 }, // 24 hours
      }
    }
  },
=======
  "strapi::cors",
  "strapi::poweredBy",
  "strapi::query",
  {
    name: "strapi::body",
    config: {
      enable: true,
      multipart: true,
      formidable: true,
      includeUnparsed: true,
    },
  },
  "strapi::session",
  "strapi::favicon",
  "strapi::public",
>>>>>>> e1ec2915
];<|MERGE_RESOLUTION|>--- conflicted
+++ resolved
@@ -1,5 +1,4 @@
 module.exports = [
-<<<<<<< HEAD
   'strapi::logger',
   {
     name: 'global::requestLogger',
@@ -14,30 +13,18 @@
   'strapi::errors',
   {
     name: 'strapi::security',
-=======
-  "strapi::logger",
-  "strapi::errors",
-  {
-    name: "strapi::security",
->>>>>>> e1ec2915
     config: {
       contentSecurityPolicy: {
         useDefaults: true,
         directives: {
           'connect-src': ["'self'", 'https:'],
-<<<<<<< HEAD
-          'img-src': ["'self'", 'data:', 'blob:', 'dl.airtable.com', 'image-artedusa.s3.rbx.io.cloud.ovh.net'],
-          'media-src': ["'self'", 'data:', 'blob:', 'dl.airtable.com', 'image-artedusa.s3.rbx.io.cloud.ovh.net'],
-=======
-          'img-src': ["'self'", 'data:', 'blob:', process.env.STRAPI_UPLOAD_BASE_URL],
-          'media-src': ["'self'", 'data:', 'blob:', process.env.STRAPI_UPLOAD_BASE_URL],
->>>>>>> e1ec2915
+          'img-src': ["'self'", 'data:', 'blob:', 'dl.airtable.com', 'image-artedusa.s3.rbx.io.cloud.ovh.net', process.env.STRAPI_UPLOAD_BASE_URL],
+          'media-src': ["'self'", 'data:', 'blob:', 'dl.airtable.com', 'image-artedusa.s3.rbx.io.cloud.ovh.net', process.env.STRAPI_UPLOAD_BASE_URL],
           upgradeInsecureRequests: null,
         },
       },
     },
   },
-<<<<<<< HEAD
   {
     name: 'strapi::cors',
     config: {
@@ -70,7 +57,15 @@
       ]
     }
   },
-  'strapi::body',
+  {
+    name: 'strapi::body',
+    config: {
+      enable: true,
+      multipart: true,
+      formidable: true,
+      includeUnparsed: true,
+    },
+  },
   'strapi::session',
   'strapi::favicon',
   'strapi::public',
@@ -93,21 +88,4 @@
       }
     }
   },
-=======
-  "strapi::cors",
-  "strapi::poweredBy",
-  "strapi::query",
-  {
-    name: "strapi::body",
-    config: {
-      enable: true,
-      multipart: true,
-      formidable: true,
-      includeUnparsed: true,
-    },
-  },
-  "strapi::session",
-  "strapi::favicon",
-  "strapi::public",
->>>>>>> e1ec2915
 ];