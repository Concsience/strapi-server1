--- conflicted
+++ resolved
@@ -1,122 +1,3 @@
-<<<<<<< HEAD
-############################
-# OS X
-############################
-
-.DS_Store
-.AppleDouble
-.LSOverride
-Icon
-.Spotlight-V100
-.Trashes
-._*
-
-
-############################
-# Linux
-############################
-
-*~
-
-
-############################
-# Windows
-############################
-
-Thumbs.db
-ehthumbs.db
-Desktop.ini
-$RECYCLE.BIN/
-*.cab
-*.msi
-*.msm
-*.msp
-
-
-############################
-# Packages
-############################
-
-*.7z
-*.csv
-*.dat
-*.dmg
-*.gz
-*.iso
-*.jar
-*.rar
-*.tar
-*.zip
-*.com
-*.class
-*.dll
-*.exe
-*.o
-*.seed
-*.so
-*.swo
-*.swp
-*.swn
-*.swm
-*.out
-*.pid
-
-
-############################
-# Logs and databases
-############################
-
-.tmp
-*.log
-*.sql
-*.sqlite
-*.sqlite3
-
-
-############################
-# Misc.
-############################
-
-*#
-ssl
-.idea
-nbproject
-public/uploads/*
-!public/uploads/.gitkeep
-
-############################
-# Node.js
-############################
-
-lib-cov
-lcov.info
-pids
-logs
-results
-node_modules
-.node_history
-
-############################
-# Tests
-############################
-
-coverage
-
-############################
-# Strapi
-############################
-
-.env
-license.txt
-exports
-.strapi
-dist
-build
-.strapi-updater.json
-.strapi-cloud.json
-
-*.save
-=======
 ############################
 # OS X
 ############################
@@ -286,4 +167,3 @@
 
 # Security sensitive
 .env.secure
->>>>>>> 2080fb63
