<<<<<<< HEAD
{
  "kind": "collectionType",
  "collectionName": "carts",
  "info": {
    "singularName": "cart",
    "pluralName": "carts",
    "displayName": "cart",
    "description": ""
  },
  "options": {
    "draftAndPublish": true
  },
  "pluginOptions": {},
  "attributes": {
    "user": {
      "type": "relation",
      "relation": "oneToOne",
      "target": "plugin::users-permissions.user",
      "inversedBy": "cart"
    },
    "cart_items": {
      "type": "relation",
      "relation": "manyToMany",
      "target": "api::cart-item.cart-item",
      "inversedBy": "carts"
    },
    "total_price": {
      "type": "decimal"
    }
  }
}
=======
{
  "kind": "collectionType",
  "collectionName": "carts",
  "info": {
    "singularName": "cart",
    "pluralName": "carts",
    "displayName": "cart",
    "description": ""
  },
  "options": {
    "draftAndPublish": true
  },
  "pluginOptions": {},
  "attributes": {
    "user": {
      "type": "relation",
      "relation": "oneToOne",
      "target": "plugin::users-permissions.user",
      "inversedBy": "cart"
    },
    "cart_items": {
      "type": "relation",
      "relation": "oneToMany",
      "target": "api::cart-item.cart-item",
      "mappedBy": "cart"
    },
    "total_price": {
      "type": "decimal"
    }
  }
}
>>>>>>> 2080fb63
<|MERGE_RESOLUTION|>--- conflicted
+++ resolved
@@ -1,36 +1,3 @@
-<<<<<<< HEAD
-{
-  "kind": "collectionType",
-  "collectionName": "carts",
-  "info": {
-    "singularName": "cart",
-    "pluralName": "carts",
-    "displayName": "cart",
-    "description": ""
-  },
-  "options": {
-    "draftAndPublish": true
-  },
-  "pluginOptions": {},
-  "attributes": {
-    "user": {
-      "type": "relation",
-      "relation": "oneToOne",
-      "target": "plugin::users-permissions.user",
-      "inversedBy": "cart"
-    },
-    "cart_items": {
-      "type": "relation",
-      "relation": "manyToMany",
-      "target": "api::cart-item.cart-item",
-      "inversedBy": "carts"
-    },
-    "total_price": {
-      "type": "decimal"
-    }
-  }
-}
-=======
 {
   "kind": "collectionType",
   "collectionName": "carts",
@@ -61,5 +28,4 @@
       "type": "decimal"
     }
   }
-}
->>>>>>> 2080fb63
+}