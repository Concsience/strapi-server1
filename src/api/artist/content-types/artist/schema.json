--- conflicted
+++ resolved
@@ -1,73 +1,3 @@
-<<<<<<< HEAD
-{
-  "kind": "collectionType",
-  "collectionName": "artists",
-  "info": {
-    "singularName": "artist",
-    "pluralName": "artists",
-    "displayName": "Artist",
-    "description": ""
-  },
-  "options": {
-    "draftAndPublish": true
-  },
-  "pluginOptions": {},
-  "attributes": {
-    "name": {
-      "type": "string"
-    },
-    "image": {
-      "type": "media",
-      "multiple": false,
-      "required": false,
-      "allowedTypes": [
-        "images",
-        "files",
-        "videos",
-        "audios"
-      ]
-    },
-    "description": {
-      "type": "text"
-    },
-    "art": {
-      "type": "relation",
-      "relation": "oneToMany",
-      "target": "api::artists-work.artists-work",
-      "mappedBy": "artist"
-    },
-    "DOB": {
-      "type": "string"
-    },
-    "DOD": {
-      "type": "string"
-    },
-    "backgroundImage": {
-      "type": "media",
-      "multiple": false,
-      "required": false,
-      "allowedTypes": [
-        "images",
-        "files",
-        "videos",
-        "audios"
-      ]
-    },
-    "timeline_1s": {
-      "type": "relation",
-      "relation": "manyToMany",
-      "target": "api::timeline1.timeline1",
-      "mappedBy": "artists"
-    },
-    "activitiestimelines": {
-      "type": "relation",
-      "relation": "manyToMany",
-      "target": "api::activitiestimeline.activitiestimeline",
-      "mappedBy": "artists"
-    }
-  }
-}
-=======
 {
   "kind": "collectionType",
   "collectionName": "artists",
@@ -135,5 +65,4 @@
       "mappedBy": "artists"
     }
   }
-}
->>>>>>> 2080fb63
+}