--- conflicted
+++ resolved
@@ -1,69 +1,3 @@
-<<<<<<< HEAD
-{
-  "kind": "collectionType",
-  "collectionName": "ordered_items",
-  "info": {
-    "singularName": "ordered-item",
-    "pluralName": "ordered-items",
-    "displayName": "orderedItem",
-    "description": ""
-  },
-  "options": {
-    "draftAndPublish": true
-  },
-  "pluginOptions": {},
-  "attributes": {
-    "arttitle": {
-      "type": "string"
-    },
-    "width": {
-      "type": "string"
-    },
-    "height": {
-      "type": "string"
-    },
-    "art": {
-      "type": "relation",
-      "relation": "manyToOne",
-      "target": "api::artists-work.artists-work",
-      "inversedBy": "ordered_items"
-    },
-    "artistname": {
-      "type": "string"
-    },
-    "paper_types": {
-      "type": "relation",
-      "relation": "manyToMany",
-      "target": "api::paper-type.paper-type",
-      "inversedBy": "ordered_items"
-    },
-    "price": {
-      "type": "decimal"
-    },
-    "quantity": {
-      "type": "integer"
-    },
-    "book_title": {
-      "type": "string"
-    },
-    "author_name": {
-      "type": "string"
-    },
-    "book": {
-      "type": "relation",
-      "relation": "manyToOne",
-      "target": "api::authorbook.authorbook",
-      "inversedBy": "ordered_items"
-    },
-    "order": {
-      "type": "relation",
-      "relation": "manyToOne",
-      "target": "api::order.order",
-      "inversedBy": "ordered_items"
-    }
-  }
-}
-=======
 {
   "kind": "collectionType",
   "collectionName": "ordered_items",
@@ -127,5 +61,4 @@
       "inversedBy": "ordered_items"
     }
   }
-}
->>>>>>> 2080fb63
+}