<<<<<<< HEAD
{
  "kind": "collectionType",
  "collectionName": "paper_types",
  "info": {
    "singularName": "paper-type",
    "pluralName": "paper-types",
    "displayName": "paper_type",
    "description": ""
  },
  "options": {
    "draftAndPublish": true
  },
  "pluginOptions": {},
  "attributes": {
    "paper_names": {
      "type": "string"
    },
    "paper_price_per_cm_square": {
      "type": "string"
    },
    "cart_items": {
      "type": "relation",
      "relation": "oneToMany",
      "target": "api::cart-item.cart-item",
      "mappedBy": "paper_type"
    },
    "ordered_items": {
      "type": "relation",
      "relation": "manyToMany",
      "target": "api::ordered-item.ordered-item",
      "mappedBy": "paper_types"
    }
  }
}
=======
{
  "kind": "collectionType",
  "collectionName": "paper_types",
  "info": {
    "singularName": "paper-type",
    "pluralName": "paper-types",
    "displayName": "paper_type",
    "description": ""
  },
  "options": {
    "draftAndPublish": true
  },
  "pluginOptions": {},
  "attributes": {
    "paper_names": {
      "type": "string"
    },
    "paper_price_per_cm_square": {
      "type": "decimal"
    },
    "cart_items": {
      "type": "relation",
      "relation": "oneToMany",
      "target": "api::cart-item.cart-item",
      "mappedBy": "paper_type"
    },
    "ordered_items": {
      "type": "relation",
      "relation": "oneToMany",
      "target": "api::ordered-item.ordered-item",
      "mappedBy": "paper_type"
    }
  }
}
>>>>>>> 2080fb63
<|MERGE_RESOLUTION|>--- conflicted
+++ resolved
@@ -1,39 +1,3 @@
-<<<<<<< HEAD
-{
-  "kind": "collectionType",
-  "collectionName": "paper_types",
-  "info": {
-    "singularName": "paper-type",
-    "pluralName": "paper-types",
-    "displayName": "paper_type",
-    "description": ""
-  },
-  "options": {
-    "draftAndPublish": true
-  },
-  "pluginOptions": {},
-  "attributes": {
-    "paper_names": {
-      "type": "string"
-    },
-    "paper_price_per_cm_square": {
-      "type": "string"
-    },
-    "cart_items": {
-      "type": "relation",
-      "relation": "oneToMany",
-      "target": "api::cart-item.cart-item",
-      "mappedBy": "paper_type"
-    },
-    "ordered_items": {
-      "type": "relation",
-      "relation": "manyToMany",
-      "target": "api::ordered-item.ordered-item",
-      "mappedBy": "paper_types"
-    }
-  }
-}
-=======
 {
   "kind": "collectionType",
   "collectionName": "paper_types",
@@ -67,5 +31,4 @@
       "mappedBy": "paper_type"
     }
   }
-}
->>>>>>> 2080fb63
+}